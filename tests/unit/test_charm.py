--- conflicted
+++ resolved
@@ -5,11 +5,7 @@
 from unittest.mock import Mock
 
 import pytest
-<<<<<<< HEAD
-from charm import AllowedFields, LimitToOneRequest, TLSConstraintsCharm
-=======
-from charm import LimitToFirstRequester, LimitToOneRequest, TLSConstraintsCharm
->>>>>>> 4c2bb1da
+from charm import LimitToFirstRequester, AllowedFields, LimitToOneRequest, TLSConstraintsCharm
 from charms.tls_certificates_interface.v3.tls_certificates import (
     CertificateAvailableEvent,
     CertificateCreationRequestEvent,
@@ -472,7 +468,14 @@
         filter = LimitToOneRequest()
         assert filter.evaluate(b"", 1, requirer_csrs) is False
 
-<<<<<<< HEAD
+    def test_given_limit_to_first_requirer_filter_when_config_set_then_filter_available(  # noqa: E501
+        self,
+    ) -> None:
+        self._integrate_provider()
+        self.harness.update_config({"limit-to-first-requester": True})
+        assert len(self.harness.charm._get_csr_filters()) > 0
+        assert isinstance(self.harness.charm._get_csr_filters()[0], LimitToFirstRequester)
+
     def test_given_allowlist_config_filter_when_config_set_then_filter_available(  # noqa: E501
         self,
     ) -> None:
@@ -576,13 +579,4 @@
 
         assert filter.evaluate(invalid_csr, 1, []) is False
         logs = [(record.levelname, record.module, record.message) for record in caplog.records]
-        assert ("WARNING", "charm", expected_log_message) in logs
-=======
-    def test_given_limit_to_first_requirer_filter_when_config_set_then_filter_available(  # noqa: E501
-        self,
-    ) -> None:
-        self._integrate_provider()
-        self.harness.update_config({"limit-to-first-requester": True})
-        assert len(self.harness.charm._get_csr_filters()) > 0
-        assert isinstance(self.harness.charm._get_csr_filters()[0], LimitToFirstRequester)
->>>>>>> 4c2bb1da
+        assert ("WARNING", "charm", expected_log_message) in logs