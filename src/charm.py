#!/usr/bin/env python3
# Copyright 2024 Canonical Ltd.
# See LICENSE file for licensing details.

"""Charm responsible for distributing certificates through relationship.

Certificates are provided by the operator through Juju configs.
"""

import logging
<<<<<<< HEAD
import re
from typing import Literal, Optional, Protocol
=======
from itertools import chain
from typing import Optional, Protocol
>>>>>>> 4c2bb1da

from charms.tls_certificates_interface.v3.tls_certificates import (
    AllCertificatesInvalidatedEvent,
    CertificateAvailableEvent,
    CertificateCreationRequestEvent,
    CertificateInvalidatedEvent,
    CertificateRevocationRequestEvent,
    RequirerCSR,
    TLSCertificatesProvidesV3,
    TLSCertificatesRequiresV3,
)
from cryptography import x509
<<<<<<< HEAD
=======
from cryptography.x509.oid import NameOID
>>>>>>> 4c2bb1da
from ops.charm import CharmBase
from ops.framework import EventBase
from ops.main import main
from ops.model import ActiveStatus, BlockedStatus

logger = logging.getLogger(__name__)

RELATION_NAME_TO_TLS_REQUIRER = "certificates-downstream"
RELATION_NAME_TO_TLS_PROVIDER = "certificates-upstream"


class CsrFilter(Protocol):
    """Protocol class defining a CSR filter for applying constraints."""

    def evaluate(self, csr: bytes, relation_id: int, requirer_csrs: list[RequirerCSR]) -> bool:
        """Evaluate if the provided CSR should be allowed.

        Args:
            csr (bytes): CSR to evaluate
            relation_id (int): ID of the relation sending the CSR
            requirer_csrs (list): All requirer CSRs received for comparison

        Returns:
            bool: True if the CSR is allowed, False otherwise.

        """
        ...


class LimitToOneRequest:
    """Filter the CSR so as to only allow a single request from any relation ID."""

    def evaluate(self, csr: bytes, relation_id: int, requirer_csrs: list[RequirerCSR]) -> bool:
        """Accept CSR if its the first CSR of a relation or the renewal of the existing CSR."""
        relevant_csrs = [csr for csr in requirer_csrs if csr.relation_id == relation_id]
        if len(relevant_csrs) > 1:
            logger.warning(
                "Denied CSR for relation_id: %d. Only a single CSR is allowed for application.",
                relation_id,
            )
            return False
        return True


<<<<<<< HEAD
class AllowedFields:
    """Filter the CSR so as to only allow CSRs that match the given regexes for the CSR fields."""

    COMMON_NAME_OID = x509.OID_COMMON_NAME
    ORGANIZATION_OID = x509.OID_ORGANIZATION_NAME
    EMAIL_OID = x509.OID_EMAIL_ADDRESS
    COUNTRY_CODE_OID = x509.OID_COUNTRY_NAME

    def __init__(self, filters: dict):
        self.field_filters = filters

    def _evaluate_subject(
        self,
        challenge: str,
        subject: x509.Name,
        oid: x509.ObjectIdentifier,
        field_optional: bool = False,
    ) -> str:
        pattern = re.compile(challenge)
        name_attributes = subject.get_attributes_for_oid(oid)
        if not field_optional and not name_attributes:
            return "field not found"
        if any(not pattern.match(str(val.value)) for val in name_attributes):
            return "field validation failed"
        return ""

    def _evaluate_sans(
        self, challenge: str, san: x509.SubjectAlternativeName, type: Literal["dns", "ip", "oid"]
    ) -> str:
        pattern = re.compile(challenge)
        match type:
            case "dns":
                dn_list = san.get_values_for_type(x509.DNSName)
            case "ip":
                dn_list = [str(val) for val in san.get_values_for_type(x509.IPAddress)]
            case "oid":
                dn_list = [val.dotted_string for val in san.get_values_for_type(x509.RegisteredID)]

        for dn in dn_list:
            if not pattern.match(dn):
                return "field validation failed"
        return ""

    def evaluate(self, csr: bytes, relation_id: int, requirer_csrs: list[RequirerCSR]) -> bool:  # noqa: C901
        """Accept CSR only if the given CSR passes the field regex matches."""
        csr_object = x509.load_pem_x509_csr(csr)
=======
class LimitToFirstRequester:
    """Filter the CSR as to only allow the first requester to get a specific identifier."""

    DENY_MSG = "CSR denied for relation ID %d, %s '%s' already requested."

    def __init__(self, *, allowed_csrs: list[RequirerCSR]):
        self._allowed_csrs = allowed_csrs
        self._registered_dns: dict[str, int | None] = {}
        self._registered_ips: dict[str, int | None] = {}
        self._registered_oids: dict[str, int | None] = {}

    def _populate_previously_allowed_identifiers(self, requirer_csrs: list[RequirerCSR]) -> None:
        """Populate the previously allowed identifiers mapping.

        Goes through all the allowed CSRs, finding their DNS, IP and OIDs
        and adding them to the lookup table with the relation ID of the
        downstream relation that requested that CSR.

        Args:
            requirer_csrs: List of RequirerCSRs from the downstream relations
        Return:
            None
        """
        csr_to_id = {rc.csr: rc.relation_id for rc in requirer_csrs}

        for allowed_csr in self._allowed_csrs:
            relation_id = csr_to_id.get(allowed_csr.csr, None)
            csr_object = x509.load_pem_x509_csr(allowed_csr.csr.encode("utf-8"))
            subjects = [
                cn.value for cn in csr_object.subject.get_attributes_for_oid(NameOID.COMMON_NAME)
                if isinstance(cn.value, str)
            ]
            try:
                san = csr_object.extensions.get_extension_for_class(x509.SubjectAlternativeName).value  # noqa: E501
            except x509.ExtensionNotFound:
                san = x509.SubjectAlternativeName([])
            for dns in chain(san.get_values_for_type(x509.DNSName), subjects):
                self._registered_dns[dns] = relation_id
            for ip in chain(san.get_values_for_type(x509.IPAddress), subjects):
                self._registered_ips[str(ip)] = relation_id
            for oid in chain(
                (getattr(o, "dotted_string", "") for o in san.get_values_for_type(x509.RegisteredID)),  # noqa: E501
                subjects
            ):
                self._registered_oids[oid] = relation_id

    def evaluate(self, csr: bytes, relation_id: int, requirer_csrs: list[RequirerCSR]) -> bool:
        """Accept the CSR if no other relation previously requested any covered identifiers.

        Identifiers that need to be unique are the Subject, all Subject Alternative Names,
        all Subject Alternative IPs and all Subject Alternative OIDs.
        """
        self._populate_previously_allowed_identifiers(requirer_csrs)
        csr_object = x509.load_pem_x509_csr(csr)
        subjects = [
            cn.value for cn in csr_object.subject.get_attributes_for_oid(NameOID.COMMON_NAME)
        ]
>>>>>>> 4c2bb1da
        try:
            san = csr_object.extensions.get_extension_for_class(x509.SubjectAlternativeName).value
        except x509.ExtensionNotFound:
            san = x509.SubjectAlternativeName([])
<<<<<<< HEAD
        subject = csr_object.subject
        errors = []
        if challenge := self.field_filters.get("allowed-dns"):
            if err := self._evaluate_sans(challenge, san, "dns"):
                errors.append(f"error with dns in san: {err}")
        if challenge := self.field_filters.get("allowed-ips"):
            if err := self._evaluate_sans(challenge, san, "ip"):
                errors.append(f"error with ip in san: {err}")
        if challenge := self.field_filters.get("allowed-oids"):
            if err := self._evaluate_sans(challenge, san, "oid"):
                errors.append(f"error with oid in san: {err}")
        if challenge := self.field_filters.get("allowed-common-name"):
            if err := self._evaluate_subject(challenge, subject, self.COMMON_NAME_OID):
                errors.append(f"error with common name: {err}")
        if challenge := self.field_filters.get("allowed-organization"):
            if err := self._evaluate_subject(challenge, subject, self.ORGANIZATION_OID):
                errors.append(f"error with organization: {err}")
        if challenge := self.field_filters.get("allowed-email"):
            if err := self._evaluate_subject(challenge, subject, self.EMAIL_OID):
                errors.append(f"error with email address: {err}")
        if challenge := self.field_filters.get("allowed-country-code"):
            if err := self._evaluate_subject(challenge, subject, self.COUNTRY_CODE_OID):
                errors.append(f"error with country code: {err}")
        if errors:
            logger.warning(
                "CSR from relation id %s failed regex validation for the following fields:",
                relation_id,
            )
            for err in errors:
                logger.warning("%s", err)
            return False
=======
        for dns in chain(san.get_values_for_type(x509.DNSName), subjects):
            if (dns in self._registered_dns and self._registered_dns[dns] != relation_id):
                logger.warning(self.DENY_MSG, relation_id, "DNS", dns)
                return False
        for ip in chain(san.get_values_for_type(x509.IPAddress), subjects):
            if (str(ip) in self._registered_ips and self._registered_ips[str(ip)] != relation_id):
                logger.warning(self.DENY_MSG, relation_id, "IP", ip)
                return False
        for oid in chain(
            (getattr(o, "dotted_string", "") for o in san.get_values_for_type(x509.RegisteredID)),
            subjects
        ):
            if (oid in self._registered_oids and self._registered_oids[oid] != relation_id):
                logger.warning(self.DENY_MSG, relation_id, "OID", oid)
                return False
>>>>>>> 4c2bb1da
        return True


class TLSConstraintsCharm(CharmBase):
    """Main class to handle Juju events."""

    def __init__(self, *args):
        """Set up charm integration handlers and observe Juju events."""
        super().__init__(*args)
        self.certificates_provider = TLSCertificatesRequiresV3(
            self,
            RELATION_NAME_TO_TLS_PROVIDER,
        )
        self.certificates_requirers = TLSCertificatesProvidesV3(
            self,
            RELATION_NAME_TO_TLS_REQUIRER,
        )
        self.framework.observe(self.on.install, self._update_status)
        self.framework.observe(self.on.update_status, self._update_status)
        self.framework.observe(self.on.certificates_upstream_relation_joined, self._update_status)
        self.framework.observe(
            self.on.certificates_downstream_relation_joined,
            self._update_status,
        )
        self.framework.observe(
            self.certificates_requirers.on.certificate_creation_request,
            self._on_certificate_creation_request,
        )
        self.framework.observe(
            self.certificates_requirers.on.certificate_revocation_request,
            self._on_certificate_revocation_request,
        )
        self.framework.observe(
            self.certificates_provider.on.certificate_available,
            self._on_certificate_available,
        )
        self.framework.observe(
            self.certificates_provider.on.certificate_invalidated,
            self._on_certificate_invalidated,
        )
        self.framework.observe(
            self.certificates_provider.on.all_certificates_invalidated,
            self._on_all_certificates_invalidated,
        )

    def _update_status(self, event: EventBase) -> None:
        """Handle charm events that need to update the status.

        The charm will be in Active Status when related to a TLS Provider
        and Blocked status otherwise.

        Args:
            event (EventBase): Juju event.

        Returns:
            None
        """
        if not self.model.get_relation(RELATION_NAME_TO_TLS_PROVIDER):
            self.unit.status = BlockedStatus("Need a relation to a TLS certificates provider")
            return
        self.unit.status = ActiveStatus()

    def _on_certificate_creation_request(self, event: CertificateCreationRequestEvent) -> None:
        """Handle certificate creation request events.

        If a TLS provider is not integrated to this charm, the event will be
        deferred and the status will be Blocked.
        Otherwise, the request will be forwarded to the provider.

        Args:
            event (CertificateCreationRequestEvent): Event containing the request

        Returns:
            None
        """
        if not self.model.get_relation(RELATION_NAME_TO_TLS_PROVIDER):
            event.defer()
            self.unit.status = BlockedStatus("Need a relation to a TLS certificates provider")
            return
        csr = event.certificate_signing_request.encode()
        if self._is_certificate_allowed(csr, event.relation_id):
            self.certificates_provider.request_certificate_creation(csr, event.is_ca)
        else:
            logger.warning(
                "Certificate Request for relation ID %d was denied. Details in previous logs.",
                event.relation_id,
            )

    def _on_certificate_revocation_request(self, event: CertificateRevocationRequestEvent) -> None:
        """Handle certificate revocation request events.

        In the unlikely case a TLS provider is not integrated to this charm,
        the status will be blocked, and this event will be ignored.
        Otherwise, forward the revocation request to the provider.

        Args:
            event (CertificateRevocationRequestEvent): Event containing the request

        Returns:
            None
        """
        if not self.model.get_relation(RELATION_NAME_TO_TLS_PROVIDER):
            self.unit.status = BlockedStatus("Need a relation to a TLS certificates provider")
            return
        self.certificates_provider.request_certificate_revocation(
            event.certificate_signing_request.encode()
        )

    def _on_certificate_available(self, event: CertificateAvailableEvent) -> None:
        """Handle certificate available events.

        Find the relation ID matching the CSR and forward the received
        certificate to that relation.
        If a relation ID is not found, log an error and ignores the event.

        Args:
            event (CertificateAvailableEvent): Event containing the certificate

        Returns:
            None
        """
        relation_id = self._get_relation_id_for_csr(event.certificate_signing_request)
        if not relation_id:
            logger.error(
                "Could not find the relation for CSR: %s.",
                event.certificate_signing_request,
            )
            return
        self.certificates_requirers.set_relation_certificate(
            certificate=event.certificate,
            certificate_signing_request=event.certificate_signing_request,
            ca=event.ca,
            chain=event.chain,
            relation_id=relation_id,
        )

    def _on_certificate_invalidated(self, event: CertificateInvalidatedEvent) -> None:
        """Handle certificate invalidated events.

        If the certificate is invalidated because it expired, ignore the event
        and let the requirer handle it properly. Otherwise, calls the TLS
        library to revoke the certificate to the requirer.

        Args:
            event (CertificateInvalidatedEvent): Event for invalidated certificate

        Returns:
            None
        """
        if event.reason == "expired":
            return
        self.certificates_requirers.remove_certificate(event.certificate)

    def _on_all_certificates_invalidated(self, event: AllCertificatesInvalidatedEvent) -> None:
        """Handle all certificates invalidated events.

        Revokes all certificates.

        Args:
            event (AllCertificatesInvalidatedEvent): Event for all certificates invalidated

        Returns:
            None
        """
        self.certificates_requirers.revoke_all_certificates()

    def _get_relation_id_for_csr(self, csr: str) -> Optional[int]:
        """Find the relation ID that sent the provided CSR.

        This should return a single relation ID, otherwise it means multiple
        applications requested the same certificate using the same private
        key. In that case, we log an error and return None.

        Args:
            csr (str): Certificate Signing Request to search

        Returns:
            Relation ID (int) or None
        """
        all_requirers_csrs = self.certificates_requirers.get_requirer_csrs()
        relation_ids = {
            requirer_csr.relation_id
            for requirer_csr in all_requirers_csrs
            if requirer_csr.csr == csr
        }
        if not relation_ids:
            return None
        if len(relation_ids) > 1:
            logger.error(
                "Multiple requirers have the same CSR. Cannot choose one between relation IDs: %s",  # noqa: E501
                relation_ids,
            )
            return None
        return relation_ids.pop()

    def _is_certificate_allowed(self, csr: bytes, relation_id: int) -> bool:
        """Decide if the certificate should be allowed.

        Args:
            csr (bytes): Certificate Signing Request to validate
            relation_id (int): Relation ID that sent the CSR

        Returns:
            True if the certificate should be allowed, False otherwise
        """
        filters = self._get_csr_filters()
        all_requirers_csrs = self.certificates_requirers.get_requirer_csrs()
        if not all(filter.evaluate(csr, relation_id, all_requirers_csrs) for filter in filters):
            return False
        return True

    def _get_csr_filters(self) -> list[CsrFilter]:
        """Get all CsrFilters to apply.

        The individual filters are instantiated based on the charm configuration.

        Returns:
            list of CsrFilters to apply
        """
        filters = []
        if self.config.get("limit-to-one-request", None):
            filters.append(LimitToOneRequest())
        if self.config.get("limit-to-first-requester", False):
            filters.append(
                LimitToFirstRequester(
                    allowed_csrs=self.certificates_provider.get_requirer_csrs()
                )
            )

        field_filters = {}
        for challenge in (
            "allowed-dns",
            "allowed-ips",
            "allowed-oids",
            "allowed-common-name",
            "allowed-organizations",
            "allowed-email",
            "allowed-country-code",
        ):
            if challenge := self.config.get(challenge):
                field_filters[challenge] = challenge
        if len(field_filters.items()) > 0:
            filters.append(AllowedFields(field_filters))

        return filters


if __name__ == "__main__":
    main(TLSConstraintsCharm)  # pragma: nocover<|MERGE_RESOLUTION|>--- conflicted
+++ resolved
@@ -8,13 +8,9 @@
 """
 
 import logging
-<<<<<<< HEAD
 import re
+from itertools import chain
 from typing import Literal, Optional, Protocol
-=======
-from itertools import chain
-from typing import Optional, Protocol
->>>>>>> 4c2bb1da
 
 from charms.tls_certificates_interface.v3.tls_certificates import (
     AllCertificatesInvalidatedEvent,
@@ -27,10 +23,7 @@
     TLSCertificatesRequiresV3,
 )
 from cryptography import x509
-<<<<<<< HEAD
-=======
 from cryptography.x509.oid import NameOID
->>>>>>> 4c2bb1da
 from ops.charm import CharmBase
 from ops.framework import EventBase
 from ops.main import main
@@ -75,7 +68,91 @@
         return True
 
 
-<<<<<<< HEAD
+class LimitToFirstRequester:
+    """Filter the CSR as to only allow the first requester to get a specific identifier."""
+
+    DENY_MSG = "CSR denied for relation ID %d, %s '%s' already requested."
+
+    def __init__(self, *, allowed_csrs: list[RequirerCSR]):
+        self._allowed_csrs = allowed_csrs
+        self._registered_dns: dict[str, int | None] = {}
+        self._registered_ips: dict[str, int | None] = {}
+        self._registered_oids: dict[str, int | None] = {}
+
+    def _populate_previously_allowed_identifiers(self, requirer_csrs: list[RequirerCSR]) -> None:
+        """Populate the previously allowed identifiers mapping.
+
+        Goes through all the allowed CSRs, finding their DNS, IP and OIDs
+        and adding them to the lookup table with the relation ID of the
+        downstream relation that requested that CSR.
+
+        Args:
+            requirer_csrs: List of RequirerCSRs from the downstream relations
+        Return:
+            None
+        """
+        csr_to_id = {rc.csr: rc.relation_id for rc in requirer_csrs}
+
+        for allowed_csr in self._allowed_csrs:
+            relation_id = csr_to_id.get(allowed_csr.csr, None)
+            csr_object = x509.load_pem_x509_csr(allowed_csr.csr.encode("utf-8"))
+            subjects = [
+                cn.value
+                for cn in csr_object.subject.get_attributes_for_oid(NameOID.COMMON_NAME)
+                if isinstance(cn.value, str)
+            ]
+            try:
+                san = csr_object.extensions.get_extension_for_class(
+                    x509.SubjectAlternativeName
+                ).value  # noqa: E501
+            except x509.ExtensionNotFound:
+                san = x509.SubjectAlternativeName([])
+            for dns in chain(san.get_values_for_type(x509.DNSName), subjects):
+                self._registered_dns[dns] = relation_id
+            for ip in chain(san.get_values_for_type(x509.IPAddress), subjects):
+                self._registered_ips[str(ip)] = relation_id
+            for oid in chain(
+                (
+                    getattr(o, "dotted_string", "")
+                    for o in san.get_values_for_type(x509.RegisteredID)
+                ),  # noqa: E501
+                subjects,
+            ):
+                self._registered_oids[oid] = relation_id
+
+    def evaluate(self, csr: bytes, relation_id: int, requirer_csrs: list[RequirerCSR]) -> bool:
+        """Accept the CSR if no other relation previously requested any covered identifiers.
+
+        Identifiers that need to be unique are the Subject, all Subject Alternative Names,
+        all Subject Alternative IPs and all Subject Alternative OIDs.
+        """
+        self._populate_previously_allowed_identifiers(requirer_csrs)
+        csr_object = x509.load_pem_x509_csr(csr)
+        subjects = [
+            cn.value for cn in csr_object.subject.get_attributes_for_oid(NameOID.COMMON_NAME)
+        ]
+        try:
+            san = csr_object.extensions.get_extension_for_class(x509.SubjectAlternativeName).value
+        except x509.ExtensionNotFound:
+            san = x509.SubjectAlternativeName([])
+        for dns in chain(san.get_values_for_type(x509.DNSName), subjects):
+            if dns in self._registered_dns and self._registered_dns[dns] != relation_id:
+                logger.warning(self.DENY_MSG, relation_id, "DNS", dns)
+                return False
+        for ip in chain(san.get_values_for_type(x509.IPAddress), subjects):
+            if str(ip) in self._registered_ips and self._registered_ips[str(ip)] != relation_id:
+                logger.warning(self.DENY_MSG, relation_id, "IP", ip)
+                return False
+        for oid in chain(
+            (getattr(o, "dotted_string", "") for o in san.get_values_for_type(x509.RegisteredID)),
+            subjects,
+        ):
+            if oid in self._registered_oids and self._registered_oids[oid] != relation_id:
+                logger.warning(self.DENY_MSG, relation_id, "OID", oid)
+                return False
+        return True
+
+
 class AllowedFields:
     """Filter the CSR so as to only allow CSRs that match the given regexes for the CSR fields."""
 
@@ -122,70 +199,10 @@
     def evaluate(self, csr: bytes, relation_id: int, requirer_csrs: list[RequirerCSR]) -> bool:  # noqa: C901
         """Accept CSR only if the given CSR passes the field regex matches."""
         csr_object = x509.load_pem_x509_csr(csr)
-=======
-class LimitToFirstRequester:
-    """Filter the CSR as to only allow the first requester to get a specific identifier."""
-
-    DENY_MSG = "CSR denied for relation ID %d, %s '%s' already requested."
-
-    def __init__(self, *, allowed_csrs: list[RequirerCSR]):
-        self._allowed_csrs = allowed_csrs
-        self._registered_dns: dict[str, int | None] = {}
-        self._registered_ips: dict[str, int | None] = {}
-        self._registered_oids: dict[str, int | None] = {}
-
-    def _populate_previously_allowed_identifiers(self, requirer_csrs: list[RequirerCSR]) -> None:
-        """Populate the previously allowed identifiers mapping.
-
-        Goes through all the allowed CSRs, finding their DNS, IP and OIDs
-        and adding them to the lookup table with the relation ID of the
-        downstream relation that requested that CSR.
-
-        Args:
-            requirer_csrs: List of RequirerCSRs from the downstream relations
-        Return:
-            None
-        """
-        csr_to_id = {rc.csr: rc.relation_id for rc in requirer_csrs}
-
-        for allowed_csr in self._allowed_csrs:
-            relation_id = csr_to_id.get(allowed_csr.csr, None)
-            csr_object = x509.load_pem_x509_csr(allowed_csr.csr.encode("utf-8"))
-            subjects = [
-                cn.value for cn in csr_object.subject.get_attributes_for_oid(NameOID.COMMON_NAME)
-                if isinstance(cn.value, str)
-            ]
-            try:
-                san = csr_object.extensions.get_extension_for_class(x509.SubjectAlternativeName).value  # noqa: E501
-            except x509.ExtensionNotFound:
-                san = x509.SubjectAlternativeName([])
-            for dns in chain(san.get_values_for_type(x509.DNSName), subjects):
-                self._registered_dns[dns] = relation_id
-            for ip in chain(san.get_values_for_type(x509.IPAddress), subjects):
-                self._registered_ips[str(ip)] = relation_id
-            for oid in chain(
-                (getattr(o, "dotted_string", "") for o in san.get_values_for_type(x509.RegisteredID)),  # noqa: E501
-                subjects
-            ):
-                self._registered_oids[oid] = relation_id
-
-    def evaluate(self, csr: bytes, relation_id: int, requirer_csrs: list[RequirerCSR]) -> bool:
-        """Accept the CSR if no other relation previously requested any covered identifiers.
-
-        Identifiers that need to be unique are the Subject, all Subject Alternative Names,
-        all Subject Alternative IPs and all Subject Alternative OIDs.
-        """
-        self._populate_previously_allowed_identifiers(requirer_csrs)
-        csr_object = x509.load_pem_x509_csr(csr)
-        subjects = [
-            cn.value for cn in csr_object.subject.get_attributes_for_oid(NameOID.COMMON_NAME)
-        ]
->>>>>>> 4c2bb1da
         try:
             san = csr_object.extensions.get_extension_for_class(x509.SubjectAlternativeName).value
         except x509.ExtensionNotFound:
             san = x509.SubjectAlternativeName([])
-<<<<<<< HEAD
         subject = csr_object.subject
         errors = []
         if challenge := self.field_filters.get("allowed-dns"):
@@ -217,23 +234,6 @@
             for err in errors:
                 logger.warning("%s", err)
             return False
-=======
-        for dns in chain(san.get_values_for_type(x509.DNSName), subjects):
-            if (dns in self._registered_dns and self._registered_dns[dns] != relation_id):
-                logger.warning(self.DENY_MSG, relation_id, "DNS", dns)
-                return False
-        for ip in chain(san.get_values_for_type(x509.IPAddress), subjects):
-            if (str(ip) in self._registered_ips and self._registered_ips[str(ip)] != relation_id):
-                logger.warning(self.DENY_MSG, relation_id, "IP", ip)
-                return False
-        for oid in chain(
-            (getattr(o, "dotted_string", "") for o in san.get_values_for_type(x509.RegisteredID)),
-            subjects
-        ):
-            if (oid in self._registered_oids and self._registered_oids[oid] != relation_id):
-                logger.warning(self.DENY_MSG, relation_id, "OID", oid)
-                return False
->>>>>>> 4c2bb1da
         return True
 
 
@@ -458,9 +458,7 @@
             filters.append(LimitToOneRequest())
         if self.config.get("limit-to-first-requester", False):
             filters.append(
-                LimitToFirstRequester(
-                    allowed_csrs=self.certificates_provider.get_requirer_csrs()
-                )
+                LimitToFirstRequester(allowed_csrs=self.certificates_provider.get_requirer_csrs())
             )
 
         field_filters = {}
